--- conflicted
+++ resolved
@@ -13,107 +13,6 @@
 matplotlib.use('PDF')
 import matplotlib.pyplot as plt
 
-<<<<<<< HEAD
-from likelihood import *
-from mean_flux import *
-
-def make_plot_emulator_error(emulator_training_directory, savefile, mean_flux_label='c', likelihood_instance=None, max_z=4.2):
-    if likelihood_instance is None:
-        likelihood_instance = generate_likelihood_class(emulator_training_directory, emulator_training_directory, mean_flux_label=mean_flux_label, max_z=max_z)
-    k_los, z, n_k_los, n_z = get_k_z(likelihood_instance)
-
-    parameter_value_samples = np.linspace(0.8, 1.2, num=200) #HeliumHeatAmp
-    mean_flux_sample = np.array([0., 0.95]) #dtau0, tau0
-    emulator_error_plot = np.zeros((parameter_value_samples.shape[0], n_z))
-
-    emulated_flux_power = [None] * parameter_value_samples.shape[0]
-    emulator_error = [None] * parameter_value_samples.shape[0]
-    fractional_emulator_error = [None] * parameter_value_samples.shape[0]
-
-    for i in range(parameter_value_samples.shape[0]):
-        param_val = np.array([parameter_value_samples[i],])
-        tau0_factors = None
-        if mean_flux_label == 's':
-            param_val = np.concatenate(([mean_flux_sample[1],], param_val))
-            tau0_factors = mean_flux_slope_to_factor(z, mean_flux_sample[0])
-        emulated_flux_power[i], emulator_error[i] = likelihood_instance.gpemu.predict(param_val.reshape(1, -1), tau0_factors=tau0_factors)
-        fractional_emulator_error[i] = (emulator_error[i][0] / emulated_flux_power[i][0]).reshape(n_z, n_k_los)
-        emulator_error_plot[i] = np.nanmean(fractional_emulator_error[i], axis=-1)
-        print('Standard deviation of fractional emulator error with scale =', np.std(fractional_emulator_error[i], axis=-1))
-
-    figure, axis = plt.subplots(nrows=1, ncols=1, figsize=(6.4 * 2., 10.))
-    distinct_colours = dc.get_distinct(n_z)
-    line_width = 0.5
-    fontsize = 7.
-    for i in range(n_z):
-        data_error = np.sqrt(likelihood_instance.sdss.get_covar(z[i]).diagonal()) #n_k_los
-        data_error_rescaling_factor = likelihood_instance.data_fluxpower[n_k_los*i:n_k_los*(i+1)] / likelihood_instance.BOSS_flux_power[i]
-        data_error *= data_error_rescaling_factor
-        fractional_data_error = data_error[np.newaxis, :] / np.array(emulated_flux_power)[:, 0].reshape(-1, n_z, n_k_los)[:, i]
-        data_error_plot = np.nanmean(fractional_data_error, axis=-1)
-        #n_samples, n_k_los
-
-        axis.plot(parameter_value_samples, emulator_error_plot[:,i], color=distinct_colours[i], lw=line_width, label=r'$z = %.1f$' % z[i])
-        axis.plot(parameter_value_samples, data_error_plot, color=distinct_colours[i], lw=line_width, ls='--')
-        #axis.scatter(parameter_value_samples, emulator_error_plot[:,i], c=distinct_colours[i], label=r'$z = %.1f$' % z[i])
-
-    axis.plot([], color='gray', ls='-', label=r'emulated sigma')
-    axis.plot([], color='gray', ls='--', label=r'BOSS sigma')
-
-    axis.axvline(x=0.9, color='black', ls=':', lw=line_width)
-    #axis.axvline(x=0.95, color='black', ls=':', lw=line_width)
-    axis.axvline(x=1., color='black', ls=':', lw=line_width)
-    #axis.axvline(x=1.05, color='black', ls=':', lw=line_width)
-    axis.axvline(x=1.1, color='black', ls=':', lw=line_width)
-    axis.legend(frameon=False, fontsize=fontsize)
-    axis.set_yscale('log')
-    axis.set_xlabel(r'HeliumHeatAmp')
-    axis.set_ylabel(r'(sigma / emulated P(k)) [averaged over scale]')
-
-    #np.savez('/home/keir/Data/emulator/emulator_error.npz', parameter_value_samples, emulator_error_plot, np.array(fractional_emulator_error), np.array(emulator_error), np.array(emulated_flux_power), k_los)
-    plt.savefig(savefile)
-
-def make_plot_compare_two_simulations(simdir1, simdir2, simname1, simname2, savefile, mean_flux_label1='c', mean_flux_label2='c'):
-    likelihood_instance1 = generate_likelihood_class(simdir1, simdir1, simulation_sub_directory=simname1, mean_flux_label=mean_flux_label1)
-    likelihood_instance2 = generate_likelihood_class(simdir2, simdir2, simulation_sub_directory=simname2,
-                                                     mean_flux_label=mean_flux_label2)
-    k_los, z, n_k_los, n_z = get_k_z(likelihood_instance1)
-    flux_power1 = likelihood_instance1.data_fluxpower.reshape(n_z, n_k_los)
-    flux_power2 = likelihood_instance2.data_fluxpower.reshape(n_z, n_k_los)
-
-    figure, axes = plt.subplots(nrows=2, ncols=1, figsize=(6.4 * 2., 10.))
-    distinct_colours = dc.get_distinct(n_z)
-    line_width = 0.5
-    scaling_factor = k_los / mh.pi
-    for i in range(n_z):
-        axes[0].plot(k_los, flux_power1[i] * scaling_factor, color=distinct_colours[i], ls='-', lw=line_width,
-                     label=r'$z = %.1f$' % z[i])
-        axes[0].plot(k_los, flux_power2[i] * scaling_factor, color=distinct_colours[i], ls='--', lw=line_width)
-
-        axes[1].plot(k_los, ((flux_power2 - flux_power1) / flux_power1)[i], color=distinct_colours[i], lw=line_width)
-
-    fontsize = 7.
-    xlim = [1.e-3, 0.022]
-    xlabel = r'$k$ ($\mathrm{s}\,\mathrm{km}^{-1}$)'
-    ylabel = r'$k P(k) / \pi$'
-
-    axes[0].plot([], color='gray', ls='-', label=simname1)
-    axes[0].plot([], color='gray', ls='--', label=simname2)
-    axes[0].legend(frameon=False, fontsize=fontsize)
-    axes[0].set_xlim(xlim)
-    axes[0].set_yscale('log')
-    axes[0].set_ylabel(ylabel)
-
-    axes[1].set_xlim(xlim)
-    axes[1].set_xlabel(xlabel)
-    axes[1].set_ylabel(simname2 + '-' + simname1 + '/' + simname1)
-
-    figure.subplots_adjust(hspace=0)
-    plt.savefig(savefile)
-
-def get_k_z(likelihood_instance):
-    k_los = likelihood_instance.gpemu.kf
-=======
 def make_plot_emulator_error(emulator_training_directory, savefile, mean_flux_label='c', likelihood_instance=None, max_z=4.2):
     """Make a plot of emulator error as a fraction of the data error"""
     if likelihood_instance is None:
@@ -182,23 +81,12 @@
 def make_plot_flux_power_spectra(like, datadir, savefile):
     """Make a plot of the power spectra, with redshift, the BOSS power and the sigmas. Four plots stacked."""
     k_los = like.gpemu.kf
->>>>>>> 5a939c9a
     n_k_los = k_los.size
-    z = likelihood_instance.zout #Highest redshift first
+    z = like.zout #Highest redshift first
     n_z = z.size
-<<<<<<< HEAD
-    return k_los, z, n_k_los, n_z
-
-def make_plot_flux_power_spectra(testdir, emudir, savefile, mean_flux_label='c', rescale_data_error=False, fix_error_ratio=False, error_ratio=100.):
-    """Make a plot of the power spectra, with redshift, the BOSS power and the sigmas. Four plots stacked."""
-    like, like_true = run_and_plot_likelihood_samples(testdir, emudir, None, '', mean_flux_label=mean_flux_label, return_class_only=True, rescale_data_error=rescale_data_error, fix_error_ratio=fix_error_ratio, error_ratio=error_ratio)
-    k_los, z, n_k_los, n_z = get_k_z(like)
-    exact_flux_power = like.data_fluxpower.reshape(n_z, n_k_los)
-=======
 
     data_fluxpower = likeh.load_data(datadir, kf=k_los)
     exact_flux_power = data_fluxpower.reshape(n_z, n_k_los)
->>>>>>> 5a939c9a
     emulated_flux_power = like.emulated_flux_power[0].reshape(n_z, n_k_los)
     emulated_flux_power_std = like.emulated_flux_power_std[0].reshape(n_z, n_k_los)
     data_flux_power = like.sdss.pf.reshape(-1, n_k_los)[:n_z][::-1]
@@ -217,13 +105,8 @@
     scaling_factor = k_los / mh.pi
     for i in range(n_z):
         data_flux_power_std_single_z = np.sqrt(like.sdss.get_covar(z[i]).diagonal())
-<<<<<<< HEAD
-        exact_flux_power_std_single_z = like.exact_flux_power_std[i]
-        print('Diagonal elements of BOSS covariance matrix at single redshift:', data_flux_power_std_single_z)
-=======
         exact_flux_power_std_single_z = np.sqrt(np.diag(like.get_rescaled_BOSS_error(i, data_power = data_fluxpower)))
 #         print('Diagonal elements of BOSS covariance matrix at single redshift:', data_flux_power_std_single_z)
->>>>>>> 5a939c9a
 
         line_width = 0.5
         axes[0].plot(k_los, exact_flux_power[i]*scaling_factor, color=distinct_colours[i], ls='-', lw=line_width, label=r'$z = %.1f$'%z[i])
@@ -271,10 +154,6 @@
 
     axes[3].axhline(y=1., color='black', ls=':', lw=line_width)
     axes[3].set_xlim(xlim)
-<<<<<<< HEAD
-    #axes[3].set_ylim([1.0011, 0.9989])
-=======
->>>>>>> 5a939c9a
     #axes[3].set_yscale('log')
     axes[3].set_xlabel(xlabel)
     axes[3].set_ylabel(r'emulated P(k) / exact P(k)') #BOSS sigma / BOSS P(k)')
@@ -300,41 +179,6 @@
     corner.corner(samples, labels=pnames, truths=true_parameter_values)
     plt.savefig(savefile)
 
-<<<<<<< HEAD
-def generate_likelihood_class(testdir, emudir, simulation_sub_directory=None, mean_flux_label='c', max_z = 4.2, rescale_data_error=False, fix_error_ratio=False, error_ratio=100.):
-    if simulation_sub_directory is None:
-        #simulation_sub_directory = "/AA0.97BB1.3CC0.67DD1.3heat_slope0.083heat_amp0.92hub0.69/output"
-        #simulation_sub_directory = '/AA1.1BB1.1CC1.4DD1.4heat_slope0.43heat_amp1hub0.71/output'
-        #simulation_sub_directory = '/ns0.97As2.2e-09heat_slope0.083heat_amp0.92hub0.69/output'
-        #simulation_sub_directory = '/ns0.96As2.6e-09heat_slope-0.19heat_amp1hub0.74/output'
-        simulation_sub_directory = '/HeliumHeatAmp1.1/output'
-    print('Beginning to initialise LikelihoodClass at', str(datetime.now()))
-    return LikelihoodClass(basedir=emudir, datadir=testdir+simulation_sub_directory, mean_flux=mean_flux_label, max_z=max_z, rescale_data_error=rescale_data_error, fix_error_ratio=fix_error_ratio, error_ratio=error_ratio)
-
-def run_and_plot_likelihood_samples(testdir, emudir, savefile, plotname, plot=True, chain_savedir=None, n_walkers=100, n_burn_in_steps=100, n_steps=400, while_loop=True, mean_flux_label='s', return_class_only=False, rescale_data_error=False, fix_error_ratio=False, error_ratio=100., include_emulator_error=True, max_z=4.2):
-    """Generate some likelihood samples"""
-    # TODO: Add true values #Read from filenames
-    #true_parameter_values = [None, None, 0.97, 1.3, 0.67, 1.3, 0.083, 0.92, 0.69]
-    #true_parameter_values = [0., 1., 0.97, 1.3, 0.67, 1.3, 0.083, 0.92, 0.69]
-    #true_parameter_values = [0.97, 1.3, 0.67, 1.3, 0.083, 0.92, 0.69]
-    #true_parameter_values = [0., 0.95, 1.1, 1.1, 1.4, 1.4, 0.43, 1., 0.71]
-    #true_parameter_values = [1.1357142857142857, 1.0928571428571427, 1.35, 1.35, 0.4285714285714285, 1.0476190476190474, 0.7142857142857143]
-    #true_parameter_values = [0., 1., 1.1357142857142857, 1.0928571428571427, 1.35, 1.35, 0.4285714285714285, 1.0476190476190474,
-    #                         0.7142857142857143]
-    #true_parameter_values = [0.975, 2.25e-09, 0.08333333333333326, 0.9166666666666666, 0.6916666666666667]
-    #true_parameter_values = [None, None, 0.97, 2.2e-9, 0.083, 0.92, 0.69]
-    #true_parameter_values = [0., 0.95, 0.975, 2.25e-09, 0.08333333333333326, 0.9166666666666666, 0.6916666666666667]
-    #true_parameter_values = [0.9642857142857143, 2.614285714285714e-09, -0.19047619047619047, 1.0476190476190474, 0.7428571428571429]
-    #true_parameter_values = [0., 1., 0.9642857142857143, 2.614285714285714e-09, -0.19047619047619047, 1.0476190476190474, 0.7428571428571429]
-    true_parameter_values = [0., 0.95, 1.1]
-    #true_parameter_values = [0.92,]
-
-    if chain_savedir is None:
-        chain_savedir = testdir
-    chainfile = chain_savedir + '/AA0.97BB1.3_chain_' + plotname + '.txt'
-
-    like = generate_likelihood_class(testdir, emudir, mean_flux_label=mean_flux_label, max_z=max_z, rescale_data_error=rescale_data_error, fix_error_ratio=fix_error_ratio, error_ratio=error_ratio)
-=======
 def get_simulation_parameters_knots(base):
     """Get the parameters of a knot-based simulation from the SimulationICs JSON file."""
     jsin = open(os.path.join(base, "SimulationICs.json"), 'r')
@@ -363,30 +207,19 @@
     #Find all subdirectories
     subdirs = glob.glob(testdir + "/*/")
     assert len(subdirs) > 1
->>>>>>> 5a939c9a
 
     like = likeh.LikelihoodClass(basedir=emudir, mean_flux=mean_flux_label)
     for sdir in subdirs:
         sname = os.path.basename(os.path.abspath(sdir))
         chainfile = os.path.join(savedir, 'chain_' + sname + '.txt')
         print('Beginning to sample likelihood at', str(datetime.now()))
-<<<<<<< HEAD
-        output = like.do_sampling(chainfile, nwalkers=n_walkers, burnin=n_burn_in_steps, nsamples=n_steps, while_loop=while_loop, include_emulator_error=include_emulator_error)
-=======
         datadir = os.path.join(sdir, "output")
         like.do_sampling(chainfile, datadir=datadir)
->>>>>>> 5a939c9a
         if plot is True:
             true_parameter_values = get_simulation_parameters_s8(sdir)
             print('Beginning to make corner plot at', str(datetime.now()))
             savefile = os.path.join(savedir, 'corner_'+sname + ".pdf")
             make_plot(chainfile, savefile, true_parameter_values=true_parameter_values)
-<<<<<<< HEAD
-        return like
-    else:
-        likelihood_at_true_values = like.likelihood(true_parameter_values, include_emu=include_emulator_error)
-        return like, likelihood_at_true_values
-=======
             fp_savefile = os.path.join(savedir, 'flux_power_'+sname + ".pdf")
             make_plot_flux_power_spectra(like, datadir=datadir, savefile=fp_savefile)
     return like
@@ -398,5 +231,4 @@
     emud = os.path.join(sim_rootdir,'hires_s8')
     testdirs = os.path.join(sim_rootdir,'hires_s8_test')
 
-    like = run_likelihood_test(testdirs, emud, savedir=savedir, plot=True)
->>>>>>> 5a939c9a
+    like = run_likelihood_test(testdirs, emud, savedir=savedir, plot=True)