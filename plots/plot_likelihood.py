--- conflicted
+++ resolved
@@ -200,12 +200,7 @@
 
     #Measured parameter redshift model
     measured_parameter_names_z_model = None #np.array(['gamma',]) #'T_0', 'u_0'
-<<<<<<< HEAD
     measured_parameter_z_model_parameter_limits = np.array([[0.75, 1.75], [-1., 1.]]) #A, S #[5000., 12000.], [-1., 1.]
-=======
-    measured_parameter_z_model_parameter_limits = np.array([[1., 1.6], [-1., 1.]]) #A, S #[5000., 12000.], [-1., 1.]
->>>>>>> 0ed823e5
-
     like = likeh.LikelihoodClass(basedir=emudir, mean_flux=mean_flux_label,
                                  measured_parameter_names_z_model=measured_parameter_names_z_model, max_z=max_z,
                                  redshifts=redshifts, pixel_resolution_km_s=pixel_resolution_km_s,
@@ -240,12 +235,7 @@
     if t0 != 1.0:
         sname = re.sub(r"\.","_", "tau0%.3g" % t0) + sname
 
-<<<<<<< HEAD
-    filename_suffix = '_mf_free_T0_gamma_u0_free' #'_mf_free_prior_measured_TDR_gamma_power_law_T0_prior_3000'
-=======
     filename_suffix = '_real_data_mf_free_TDR_free' #'_mf_free_prior_measured_TDR_gamma_power_law_T0_prior_3000'
->>>>>>> 0ed823e5
-
     chainfile = os.path.join(savedir, 'chain_' + sname + filename_suffix + '.txt')
     sname = re.sub(r"\.", "_", sname)
     datadir = os.path.join(sdir, "output")
@@ -308,11 +298,7 @@
 
     #Prior distribution
     prior_parameter_names = np.array(['tau0_0', 'tau0_1', 'tau0_2', 'ns', 'As', 'omega_m', 'T_0_z_5.0', 'T_0_z_4.6', 'T_0_z_4.2'])
-<<<<<<< HEAD
-    prior_means = test_simulation_parameters[np.array([0, 1, 2, 3, 4, 5, 9, 10, 11])] #7
-=======
     prior_means = test_simulation_parameters[np.array([0, 1, 2, 3, 4, 5, 11, 12, 13])] #7
->>>>>>> 0ed823e5
     #prior_means = np.array([0.93, 2.3 * 1.e-9, 0.27])
     prior_standard_deviations = np.array([0.05, 0.05, 0.05, 0.0057, 0.030 * 1.e-9, 0.001, 3000., 3000., 3000.]) #0.013]) #0.1, 0.1 * 1.e-9, 0.1])
     prior_function_args = (prior_parameter_names, prior_means, prior_standard_deviations)
