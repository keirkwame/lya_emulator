"""Make plots for the first emulator paper"""
import os.path as path
import numpy as np
import latin_hypercube
import coarse_grid
import flux_power
from quadratic_emulator import QuadraticEmulator
from mean_flux import ConstMeanFlux
import lyman_data
import matplotlib
matplotlib.use("PDF")
import matplotlib.pyplot as plt
from plot_latin_hypercube import plot_points_hypercube
import coarse_grid_plot

plotdir = path.expanduser("~/papers/emulator_paper_1/plots")
#plotdir = '/home/keir/Plots/Emulator'
<<<<<<< HEAD
#plotdir = '/Users/kwame/Papers/emulator_paper_1/plots'
=======
plotdir = 'plots'
>>>>>>> 5a939c9a

def hypercube_plot():
    """Make a plot of some hypercubes"""
    limits = np.array([[0,1],[0,1]])
    cut = np.linspace(0, 1, 8 + 1)
    # Fill points uniformly in each interval
    a = cut[:8]
    b = cut[1:8 + 1]
    #Get list of central values
    xval = (a + b)/2
    plot_points_hypercube(xval, xval)
    plt.savefig(path.join(plotdir,"latin_hypercube_bad.pdf"))
    plt.clf()
    xval = (a + b)/2
    xval_quad = np.concatenate([xval, np.repeat(xval[3],8)])
    yval_quad = np.concatenate([np.repeat(xval[3],8),xval])
    ndivision = 8
    xticks = np.linspace(0,1,ndivision+1)
    plt.scatter(xval_quad, yval_quad, marker='o', s=300, color="blue")
    plt.grid(b=True, which='major')
    plt.xticks(xticks)
    plt.yticks(xticks)
    plt.xlim(0,1)
    plt.ylim(0,1)
    plt.savefig(path.join(plotdir,"latin_hypercube_quadratic.pdf"))
    plt.clf()
    samples = latin_hypercube.get_hypercube_samples(limits, 8)
    plot_points_hypercube(samples[:,0], samples[:,1])
    plt.savefig(path.join(plotdir,"latin_hypercube_good.pdf"))
    plt.clf()


def dlogPfdt(spec, t1, t2):
    """Computes the change in flux power with optical depth"""
    pf1 = spec.get_flux_power_1D("H",1,1215,mean_flux_desired=np.exp(-t1))
    pf2 = spec.get_flux_power_1D("H",1,1215,mean_flux_desired=np.exp(-t2))
    return (pf1[0], (np.log(pf1[1]) - np.log(pf2[1]))/(t1-t2))

def show_t0_gradient(spec, tmin,tmax,steps=20):
    """Find the mean gradient of the flux power with tau0"""
    tt = np.linspace(tmin,tmax,steps)
    df = [np.mean(dlogPfdlogF(spec, t,t-0.005)[1]) for t in tt]
    return tt, df

def single_parameter_plot():
    """Plot change in each parameter of an emulator from direct simulations."""
    emulatordir = path.expanduser("simulations/hires_s8_quadratic")
    mf = ConstMeanFlux(value=1.)
    emu = coarse_grid.Emulator(emulatordir, mf=mf)
    emu.load()
    par, flux_vectors = emu.get_flux_vectors(max_z=2.4)
    params = emu.param_names
    defpar = par[0,:]
    deffv = flux_vectors[0]
    for (name, index) in params.items():
        ind = np.where(par[:,index] != defpar[index])
        for i in np.ravel(ind):
            tp = par[i,index]
            fp = (flux_vectors[i]/deffv).reshape(-1,len(emu.kf))
            plt.semilogx(emu.kf, fp[0,:], label=name+"="+str(tp)+" (z=2.4)")
        plt.xlim(1e-3,2e-2)
        plt.ylim(ymin=0.6)
        plt.legend(loc=0)
        plt.savefig(path.join(plotdir,"single_param_"+name+".pdf"))
        plt.clf()

def test_s8_plots():
    """Plot emulator test-cases"""
    testdir = path.expanduser("simulations/hires_s8_test")
    quaddir = path.expanduser("simulations/hires_s8_quadratic")
    emudir = path.expanduser("simulations/hires_s8")
    gp_emu = coarse_grid_plot.plot_test_interpolate(emudir, testdir,savedir=path.join(plotdir,"hires_s8"),mean_flux=2)
    gp_quad = coarse_grid_plot.plot_test_interpolate(quaddir, testdir,savedir=path.join(plotdir,"hires_s8_quadratic"),mean_flux=2)
    quad_quad = coarse_grid_plot.plot_test_interpolate(quaddir, testdir,savedir=path.join(plotdir,"hires_s8_quad_quad"),emuclass=QuadraticEmulator)
    return (gp_emu, gp_quad, quad_quad)

def test_knot_plots(mf=1, testdir = None, emudir = None, plotdir = None, plotname="", kf_bin_nums=None, data_err=False, max_z=4.2):
    """Plot emulator test-cases"""
    if testdir is None:
        testdir = path.expanduser("~/data/Lya_Boss/hires_knots_test")
    if emudir is None:
<<<<<<< HEAD
        emudir = path.expanduser("~/data/Lya_Boss/hires_knots")
    if plotdir is None:
        plotdir = path.expanduser('~/papers/emulator_paper_1/plots/hires_knots_mf')
=======
        emudir = path.expanduser("simulations/hires_knots")
    if plotdir is None:
        plotdir = path.expanduser('plots/hires_knots_mf')
>>>>>>> 5a939c9a
    gp_emu = coarse_grid_plot.plot_test_interpolate(emudir, testdir,savedir=plotdir+str(mf),plotname=plotname,mean_flux=mf,max_z=max_z,kf_bin_nums=kf_bin_nums,data_err=data_err)
    return gp_emu

def sample_var_plot():
    """Check the effect of sample variance"""
    mys = flux_power.MySpectra()
    sd = lyman_data.SDSSData()
    kf = sd.get_kf()
    fp0 = mys.get_snapshot_list("simulations/hires_sample/ns1.1As2.1e-09heat_slope0heat_amp1hub0.7/output/")
    fp1 = mys.get_snapshot_list("simulations/hires_sample/ns1.1As2.1e-09heat_slope0heat_amp1hub0.7seed1/output/")
    fp2 = mys.get_snapshot_list("simulations/hires_sample/ns1.1As2.1e-09heat_slope0heat_amp1hub0.7seed2/output/")
    pk0 = fp0.get_power(kf,mean_fluxes=None)
    pk1 = fp1.get_power(kf,mean_fluxes=None)
    pk2 = fp2.get_power(kf,mean_fluxes=None)
    nred = len(mys.zout)
    nk = len(kf)
    assert np.shape(pk0) == (nred*nk,)
    for i in (5,10):
        plt.semilogx(kf,(pk1/pk2)[i*nk:(i+1)*nk],label="Seed 1 z="+str(mys.zout[i]))
        plt.semilogx(kf,(pk0/pk2)[i*nk:(i+1)*nk],label="Seed 2 z="+str(mys.zout[i]))
    plt.xlabel(r"$k_F$ (s/km)")
    plt.ylabel(r"Sample Variance Ratio")
    plt.title("Sample Variance")
    plt.xlim(xmax=0.05)
    plt.legend(loc=0)
    plt.savefig(path.join(plotdir, "sample_var.pdf"))
    plt.clf()

if __name__ == "__main__":
    sample_var_plot()
    hypercube_plot()
    single_parameter_plot()
    test_s8_plots()
    test_knot_plots(mf=1)
    test_knot_plots(mf=2)<|MERGE_RESOLUTION|>--- conflicted
+++ resolved
@@ -15,11 +15,6 @@
 
 plotdir = path.expanduser("~/papers/emulator_paper_1/plots")
 #plotdir = '/home/keir/Plots/Emulator'
-<<<<<<< HEAD
-#plotdir = '/Users/kwame/Papers/emulator_paper_1/plots'
-=======
-plotdir = 'plots'
->>>>>>> 5a939c9a
 
 def hypercube_plot():
     """Make a plot of some hypercubes"""
@@ -101,15 +96,9 @@
     if testdir is None:
         testdir = path.expanduser("~/data/Lya_Boss/hires_knots_test")
     if emudir is None:
-<<<<<<< HEAD
-        emudir = path.expanduser("~/data/Lya_Boss/hires_knots")
-    if plotdir is None:
-        plotdir = path.expanduser('~/papers/emulator_paper_1/plots/hires_knots_mf')
-=======
         emudir = path.expanduser("simulations/hires_knots")
     if plotdir is None:
         plotdir = path.expanduser('plots/hires_knots_mf')
->>>>>>> 5a939c9a
     gp_emu = coarse_grid_plot.plot_test_interpolate(emudir, testdir,savedir=plotdir+str(mf),plotname=plotname,mean_flux=mf,max_z=max_z,kf_bin_nums=kf_bin_nums,data_err=data_err)
     return gp_emu
 
