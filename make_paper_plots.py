"""Make plots for the first emulator paper"""
import os.path as path
import numpy as np
import latin_hypercube
import coarse_grid
import flux_power
from quadratic_emulator import QuadraticEmulator
from mean_flux import ConstMeanFlux
import lyman_data
import matplotlib
matplotlib.use("PDF")
import matplotlib.pyplot as plt
from plot_latin_hypercube import plot_points_hypercube
import coarse_grid_plot

#plotdir = path.expanduser("~/papers/emulator_paper_1/plots")
#plotdir = '/home/keir/Plots/Emulator'
<<<<<<< HEAD
plotdir = '/Users/kwame/Papers/emulator_paper_1/plots'
=======
plotdir = 'plots'
>>>>>>> 91fef2f1
def hypercube_plot():
    """Make a plot of some hypercubes"""
    limits = np.array([[0,1],[0,1]])
    cut = np.linspace(0, 1, 8 + 1)
    # Fill points uniformly in each interval
    a = cut[:8]
    b = cut[1:8 + 1]
    #Get list of central values
    xval = (a + b)/2
    plot_points_hypercube(xval, xval)
    plt.savefig(path.join(plotdir,"latin_hypercube_bad.pdf"))
    plt.clf()
    xval = (a + b)/2
    xval_quad = np.concatenate([xval, np.repeat(xval[3],8)])
    yval_quad = np.concatenate([np.repeat(xval[3],8),xval])
    ndivision = 8
    xticks = np.linspace(0,1,ndivision+1)
    plt.scatter(xval_quad, yval_quad, marker='o', s=300, color="blue")
    plt.grid(b=True, which='major')
    plt.xticks(xticks)
    plt.yticks(xticks)
    plt.xlim(0,1)
    plt.ylim(0,1)
    plt.savefig(path.join(plotdir,"latin_hypercube_quadratic.pdf"))
    plt.clf()
    samples = latin_hypercube.get_hypercube_samples(limits, 8)
    plot_points_hypercube(samples[:,0], samples[:,1])
    plt.savefig(path.join(plotdir,"latin_hypercube_good.pdf"))
    plt.clf()

def single_parameter_plot():
    """Plot change in each parameter of an emulator from direct simulations."""
    emulatordir = path.expanduser("simulations/hires_s8_quadratic")
    mf = ConstMeanFlux(value=1.)
    emu = coarse_grid.Emulator(emulatordir, mf=mf)
    emu.load()
    par, flux_vectors = emu.get_flux_vectors(max_z=2.4)
    params = emu.param_names
    defpar = par[0,:]
    deffv = flux_vectors[0]
    for (name, index) in params.items():
        ind = np.where(par[:,index] != defpar[index])
        for i in np.ravel(ind):
            tp = par[i,index]
            fp = (flux_vectors[i]/deffv).reshape(-1,len(emu.kf))
            plt.semilogx(emu.kf, fp[0,:], label=name+"="+str(tp)+" (z=2.4)")
        plt.xlim(1e-3,2e-2)
        plt.ylim(ymin=0.6)
        plt.legend(loc=0)
        plt.savefig(path.join(plotdir,"single_param_"+name+".pdf"))
        plt.clf()

def test_s8_plots():
    """Plot emulator test-cases"""
    testdir = path.expanduser("simulations/hires_s8_test")
    quaddir = path.expanduser("simulations/hires_s8_quadratic")
    emudir = path.expanduser("simulations/hires_s8")
    gp_emu = coarse_grid_plot.plot_test_interpolate(emudir, testdir,savedir=path.join(plotdir,"hires_s8"))
    gp_quad = coarse_grid_plot.plot_test_interpolate(quaddir, testdir,savedir=path.join(plotdir,"hires_s8_quadratic"))
    quad_quad = coarse_grid_plot.plot_test_interpolate(quaddir, testdir,savedir=path.join(plotdir,"hires_s8_quad_quad"),emuclass=QuadraticEmulator)
    return (gp_emu, gp_quad, quad_quad)

def test_knot_plots(mf=1, testdir = None, emudir = None, plotname="", kf_bin_nums=None, data_err=False):
    """Plot emulator test-cases"""
    if testdir is None:
<<<<<<< HEAD
        testdir = path.expanduser("~/data/Lya_Boss/hires_knots_test")
    if emudir is None:
        emudir = path.expanduser("~/data/Lya_Boss/hires_knots")
=======
        testdir = path.expanduser("simulations/hires_knots_test")
    if emudir is None:
        emudir = path.expanduser("simulations/hires_knots")
>>>>>>> 91fef2f1
    gp_emu = coarse_grid_plot.plot_test_interpolate(emudir, testdir,savedir=path.join(plotdir,"hires_knots_mf"+str(mf)),plotname=plotname,mean_flux=mf,kf_bin_nums=kf_bin_nums,data_err=data_err)
    return gp_emu

def sample_var_plot():
    """Check the effect of sample variance"""
    mys = flux_power.MySpectra()
    sd = lyman_data.SDSSData()
    kf = sd.get_kf()
    fp0 = mys.get_snapshot_list("simulations/hires_sample/ns1.1As2.1e-09heat_slope0heat_amp1hub0.7/output/")
    fp1 = mys.get_snapshot_list("simulations/hires_sample/ns1.1As2.1e-09heat_slope0heat_amp1hub0.7seed1/output/")
    fp2 = mys.get_snapshot_list("simulations/hires_sample/ns1.1As2.1e-09heat_slope0heat_amp1hub0.7seed2/output/")
    pk0 = fp0.get_power(kf,tau0_factors=None)
    pk1 = fp1.get_power(kf,tau0_factors=None)
    pk2 = fp2.get_power(kf,tau0_factors=None)
    nred = len(mys.zout)
    nk = len(kf)
    assert np.shape(pk0) == (nred*nk,)
    for i in (5,10):
        plt.semilogx(kf,(pk1/pk2)[i*nk:(i+1)*nk],label="Seed 1 z="+str(mys.zout[i]))
        plt.semilogx(kf,(pk0/pk2)[i*nk:(i+1)*nk],label="Seed 2 z="+str(mys.zout[i]))
    plt.xlabel(r"$k_F$ (s/km)")
    plt.ylabel(r"Sample Variance Ratio")
    plt.title("Sample Variance")
    plt.xlim(xmax=0.05)
    plt.legend(loc=0)
    plt.savefig(path.join(plotdir, "sample_var.pdf"))
    plt.clf()

if __name__ == "__main__":
    sample_var_plot()
    hypercube_plot()
    single_parameter_plot()
    test_s8_plots()
    test_knot_plots(mf=1)
    test_knot_plots(mf=2)<|MERGE_RESOLUTION|>--- conflicted
+++ resolved
@@ -15,11 +15,8 @@
 
 #plotdir = path.expanduser("~/papers/emulator_paper_1/plots")
 #plotdir = '/home/keir/Plots/Emulator'
-<<<<<<< HEAD
 plotdir = '/Users/kwame/Papers/emulator_paper_1/plots'
-=======
-plotdir = 'plots'
->>>>>>> 91fef2f1
+
 def hypercube_plot():
     """Make a plot of some hypercubes"""
     limits = np.array([[0,1],[0,1]])
@@ -85,15 +82,9 @@
 def test_knot_plots(mf=1, testdir = None, emudir = None, plotname="", kf_bin_nums=None, data_err=False):
     """Plot emulator test-cases"""
     if testdir is None:
-<<<<<<< HEAD
         testdir = path.expanduser("~/data/Lya_Boss/hires_knots_test")
     if emudir is None:
         emudir = path.expanduser("~/data/Lya_Boss/hires_knots")
-=======
-        testdir = path.expanduser("simulations/hires_knots_test")
-    if emudir is None:
-        emudir = path.expanduser("simulations/hires_knots")
->>>>>>> 91fef2f1
     gp_emu = coarse_grid_plot.plot_test_interpolate(emudir, testdir,savedir=path.join(plotdir,"hires_knots_mf"+str(mf)),plotname=plotname,mean_flux=mf,kf_bin_nums=kf_bin_nums,data_err=data_err)
     return gp_emu
 
