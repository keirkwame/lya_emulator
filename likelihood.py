"""Module for computing the likelihood function for the forest emulator."""
import os
import os.path
import math
from datetime import datetime
import numpy as np
import numpy.testing as npt
import emcee
import coarse_grid
import flux_power
import lyman_data
import mean_flux as mflux
from datetime import datetime

def _siIIIcorr(kf):
    """For precomputing the shape of the SiIII correlation"""
    #Compute bin boundaries in logspace.
    kmids = np.zeros(np.size(kf)+1)
    kmids[1:-1] = np.exp((np.log(kf[1:])+np.log(kf[:-1]))/2.)
    #arbitrary final point
    kmids[-1] = 2*math.pi/2271 + kmids[-2]
    # This is the average of cos(2271k) across the k interval in the bin
    siform = np.zeros_like(kf)
    siform = (np.sin(2271*kmids[1:])-np.sin(2271*kmids[:-1]))/(kmids[1:]-kmids[:-1])/2271.
    #Correction for the zeroth bin, because the integral is oscillatory there.
    siform[0] = np.cos(2271*kf[0])
    return siform

def SiIIIcorr(fSiIII, tau_eff, kf):
    """The correction for SiIII contamination, as per McDonald."""
    assert tau_eff > 0
    aa = fSiIII/(1-np.exp(-tau_eff))
    return 1 + aa**2 + 2 * aa * _siIIIcorr(kf)

def gelman_rubin(chain):
    """Compute the Gelman-Rubin statistic for a chain"""
    ssq = np.var(chain, axis=1, ddof=1)
    W = np.mean(ssq, axis=0)
    tb = np.mean(chain, axis=1)
    tbb = np.mean(tb, axis=0)
    m = chain.shape[0]
    n = chain.shape[1]
    B = n / (m - 1) * np.sum((tbb - tb)**2, axis=0)
    var_t = (n - 1) / n * W + 1 / n * B
    R = np.sqrt(var_t / W)
    return R

class LikelihoodClass(object):
    """Class to contain likelihood computations."""
    def __init__(self, basedir, datadir, mean_flux='s', max_z = 4.2):
        """Initialise the emulator by loading the flux power spectra from the simulations."""
        t0_training_value = 0.95

        #Use the BOSS covariance matrix
        self.sdss = lyman_data.BOSSData()
        #'Data' now is a simulation
        self.max_z = max_z
        myspec = flux_power.MySpectra(max_z=self.max_z)
        self.zout = myspec.zout
        pps = myspec.get_snapshot_list(datadir)
        self.kf = self.sdss.get_kf()
<<<<<<< HEAD

        # For mock data vector: multiply tau_0_i[z] by t0 = 1 (+ small offset in amplitude)
        # Probably mistake in understanding how amp works
        # self.data_fluxpower = pps.get_power(kf=self.kf,tau0_factors=mflux.obs_mean_tau(self.zout, amp = -0.5e-4))
        #Fix bug
        self.data_fluxpower = pps.get_power(kf=self.kf, tau0_factors=mflux.obs_mean_tau(self.zout) * t0_training_value)

=======
        self.data_fluxpower = pps.get_power(kf=self.kf, mean_fluxes=np.exp(-mflux.obs_mean_tau(self.zout, amp=0)))
>>>>>>> fa154330
        assert np.size(self.data_fluxpower) % np.size(self.kf) == 0
        self.mf_slope = False
        #Param limits on t0
        t0_factor = np.array([0.75,1.25])
        #Get the emulator
        if mean_flux == 'c':
<<<<<<< HEAD
            mf = mflux.ConstMeanFlux(value = t0_training_value) #In 'ConstMeanFlux' case: multiply tau_0_i[z] by t0 = 0.95
=======
            mf = mflux.ConstMeanFlux(value = 1)
        #As each redshift bin is independent, for redshift-dependent mean flux models
        #we just need to convert the input parameters to a list of mean flux scalings
        #in each redshift bin.
        #This is an example which parametrises the mean flux as an amplitude and slope.
        elif mean_flux == 's':
            #Add a slope to the parameter limits
            t0_slope =  np.array([-0.25, 0.25])
            self.mf_slope = True
            slopehigh = np.max(mflux.mean_flux_slope_to_factor(np.linspace(2.2, max_z, 11),0.25))
            slopelow = np.min(mflux.mean_flux_slope_to_factor(np.linspace(2.2, max_z, 11),-0.25))
            dense_limits = np.array([np.array(t0_factor) * np.array([slopelow, slopehigh])])
            mf = mflux.MeanFluxFactor(dense_limits = dense_limits)
>>>>>>> fa154330
        else:
            mf = mflux.MeanFluxFactor() #In 'MeanFluxFactor' case: DON'T multiply tau_0_i[z] by t0 - because *emulate* t0[z]
        self.emulator = coarse_grid.KnotEmulator(basedir, kf=self.kf, mf=mf)
        self.emulator.load()
        self.param_limits = self.emulator.get_param_limits(include_dense=True)
        if mean_flux == 's':
            #Add a slope to the parameter limits
            self.param_limits = np.vstack([t0_slope, self.param_limits])
            #Shrink param limits t0 so that even with
            #a slope they are within the emulator range
            self.param_limits[1,:] = t0_factor
        self.ndim = np.shape(self.param_limits)[0]
        assert np.shape(self.param_limits)[1] == 2
        print('Beginning to generate emulator at', str(datetime.now()))
        self.gpemu = self.emulator.get_emulator(max_z=max_z)
        print('Finished generating emulator at', str(datetime.now()))

    def likelihood(self, params, include_emu=True):
        """A simple likelihood function for the Lyman-alpha forest.
        Assumes data is quadratic with a covariance matrix."""
        nparams = params
        if self.mf_slope:

            # tau_0_i[z] @dtau_0 / tau_0_i[z] @[dtau_0 = 0]
            # Divided by lowest redshift case
            tau0_fac = mflux.mean_flux_slope_to_factor(self.zout, params[0])

            nparams = params[1:] #Keep only t0 sampling parameter (of mean flux parameters)
        else: #Otherwise bug if choose mean_flux = 'c'
            tau0_fac = None
        if np.any(params >= self.param_limits[:,1]) or np.any(params <= self.param_limits[:,0]):
            return -np.inf
        #Set parameter limits as the hull of the original emulator.

        # .predict should take [{list of parameters: t0; cosmo.; thermal},]
        # Here: emulating @ cosmo.; thermal; sampled t0 * [tau0_fac from above]
        predicted, std = self.gpemu.predict(np.array(nparams).reshape(1,-1), tau0_factors = tau0_fac)

        #Save emulated flux power specra for analysis
        self.emulated_flux_power = predicted
        self.emulated_flux_power_std = std

        diff = predicted[0]-self.data_fluxpower
        nkf = len(self.kf)
        nz = int(len(diff)/nkf)
        #Likelihood using full covariance matrix
        chi2 = 0
        #Redshifts
        sdssz = self.sdss.get_redshifts()

        #Fix maximum redshift bug
        sdssz = sdssz[sdssz <= self.max_z]

        #Important assertion
        assert nz == sdssz.size
        npt.assert_allclose(sdssz, self.zout, atol=1.e-16)
        #print('SDSS redshifts are', sdssz)

        for bb in range(nz):
            diff_bin = diff[nkf*bb:nkf*(bb+1)]
            std_bin = std[0,nkf*bb:nkf*(bb+1)]
            covar_bin = self.sdss.get_covar(sdssz[bb])
            assert np.shape(np.diag(std_bin**2)) == np.shape(covar_bin)
            if include_emu:
                #Assume each k bin is independent
                covar_bin += np.diag(std_bin**2)
                #Assume completely correlated emulator errors within this bin
#                 covar_bin += np.matmul(np.diag(std_bin**2),np.ones_like(covar_bin))
            icov_bin = np.linalg.inv(covar_bin)
            (_, cdet) = np.linalg.slogdet(covar_bin)
            dcd = - np.dot(diff_bin, np.dot(icov_bin, diff_bin),)/2.
            chi2 += dcd -0.5* cdet
            assert 0 > chi2 > -2**31
            assert not np.isnan(chi2)
        return chi2

    def do_sampling(self, savefile, nwalkers=100, burnin=5000, nsamples=5000, while_loop=True, include_emulator_error=True):
        """Initialise and run emcee."""
        pnames = self.emulator.print_pnames()
        if self.mf_slope:
            pnames = [('dtau0',r'd\tau_0'),]+pnames
        with open(savefile+"_names.txt",'w') as ff:
            for pp in pnames:
                ff.write("%s %s\n" % pp)
        #Limits: we need to hard-prior to the volume of our emulator.
        pr = (self.param_limits[:,1]-self.param_limits[:,0])
        #Priors are assumed to be in the middle.
        cent = (self.param_limits[:,1]+self.param_limits[:,0])/2.
        p0 = [cent+2*pr/16.*np.random.rand(self.ndim)-pr/16. for _ in range(nwalkers)]
        assert np.all([np.isfinite(self.likelihood(pp, include_emu=include_emulator_error)) for pp in p0])
        emcee_sampler = emcee.EnsembleSampler(nwalkers, self.ndim, self.likelihood, args=(include_emulator_error,))
        pos, _, _ = emcee_sampler.run_mcmc(p0, burnin)
         #Check things are reasonable
        assert np.all(emcee_sampler.acceptance_fraction > 0.01)
        emcee_sampler.reset()
        self.cur_results = emcee_sampler
        gr = 10.
        while np.any(gr > 1.05):
            emcee_sampler.run_mcmc(pos, nsamples)
            gr = gelman_rubin(emcee_sampler.chain)
            print("Total samples:",nsamples," Gelman-Rubin: ",gr)
            np.savetxt(savefile, emcee_sampler.flatchain)
            if while_loop is False:
                break
        return emcee_sampler

    def new_parameter_limits(self, confidence=0.99, include_dense=False):
        """Find a square region which includes coverage of the parameters in each direction, for refinement.
        Confidence must be 0.68, 0.95 or 0.99."""
        #Use the marginalised distributions to find the square region.
        #If there are strong degeneracies this will be very inefficient.
        #We could rotate the parameters here,
        #but ideally we would do that before running the coarse grid anyway.
        #Get marginalised statistics.
        limits = np.percentile(self.cur_results.flatchain, [100-100*confidence, 100*confidence], axis=0)
        #Discard dense params
        ndense = len(self.emulator.mf.dense_param_names)
        if self.mf_slope:
            ndense+=1
        if include_dense:
            ndense = 0
        lower = limits[ndense:,0]
        upper = limits[ndense:, 1]
        assert np.all(lower < upper)
        new_par = limits[ndense:,:]
        return new_par

    def check_for_refinement(self, conf = 0.95, frac = 1.3):
        """Crude check for refinement: check whether the likelihood is dominated by
           emulator error at the 1 sigma contours."""
        limits = self.new_parameter_limits(confidence=conf, include_dense = True)
        while True:
            midpt = np.mean(limits, axis=1)
            limits[:,0] = 1.4*(limits[:,0] - midpt) + midpt
            limits[:,0] = np.max([limits[:,0], self.param_limits[:,0]],axis=0)
            limits[:,1] = 1.4*(limits[:,1] - midpt) + midpt
            limits[:,1] = np.min([limits[:,1], self.param_limits[:,1]],axis=0)
            if np.all(limits == self.param_limits):
                break
            ue = self.likelihood(limits[:,0])[0]
            un = self.likelihood(limits[:,0],include_emu=False)[0]
            le = self.likelihood(limits[:,1])[0]
            ln = self.likelihood(limits[:,1],include_emu=False)[0]
            #This should be close to 1.
            print("up =",un/ue," low=",ln/le)
            if (un/ue < frac) and (ln/le < frac):
                break
        return limits

    def refinement(self,nsamples,confidence=0.99):
        """Do the refinement step."""
        new_limits = self.new_parameter_limits(confidence=confidence)
        new_samples = self.emulator.build_params(nsamples=nsamples,limits=new_limits, use_existing=True)
        assert np.shape(new_samples)[0] == nsamples
        self.emulator.gen_simulations(nsamples=nsamples, samples=new_samples)

if __name__ == "__main__":
#     like = LikelihoodClass(basedir=os.path.expanduser("~/data/Lya_Boss/hires_knots_refine"), datadir=os.path.expanduser("~/data/Lya_Boss/hires_knots_test/AA0.97BB1.3CC0.67DD1.3heat_slope0.083heat_amp0.92hub0.69/output"))
    like = LikelihoodClass(basedir=os.path.expanduser("~/Simulations/Lya_Boss/hires_knots"), datadir=os.path.expanduser("~/Simulations/Lya_Boss/hires_knots_test/AA0.97BB1.3CC0.67DD1.3heat_slope0.083heat_amp0.92hub0.69/output"))
    #Works very well!
    #     like = LikelihoodClass(basedir=os.path.expanduser("~/data/Lya_Boss/hires_knots"), datadir=os.path.expanduser("~/data/Lya_Boss/hires_knots/AA0.96BB1.3CC1DD1.3heat_slope-5.6e-17heat_amp1.2hub0.66/output"))
    output = like.do_sampling(os.path.expanduser("~/Simulations/Lya_Boss/hires_knots_test/AA0.97BB1.3_chain.txt"))<|MERGE_RESOLUTION|>--- conflicted
+++ resolved
@@ -59,26 +59,18 @@
         self.zout = myspec.zout
         pps = myspec.get_snapshot_list(datadir)
         self.kf = self.sdss.get_kf()
-<<<<<<< HEAD
 
         # For mock data vector: multiply tau_0_i[z] by t0 = 1 (+ small offset in amplitude)
         # Probably mistake in understanding how amp works
         # self.data_fluxpower = pps.get_power(kf=self.kf,tau0_factors=mflux.obs_mean_tau(self.zout, amp = -0.5e-4))
         #Fix bug
-        self.data_fluxpower = pps.get_power(kf=self.kf, tau0_factors=mflux.obs_mean_tau(self.zout) * t0_training_value)
-
-=======
         self.data_fluxpower = pps.get_power(kf=self.kf, mean_fluxes=np.exp(-mflux.obs_mean_tau(self.zout, amp=0)))
->>>>>>> fa154330
         assert np.size(self.data_fluxpower) % np.size(self.kf) == 0
         self.mf_slope = False
         #Param limits on t0
         t0_factor = np.array([0.75,1.25])
         #Get the emulator
         if mean_flux == 'c':
-<<<<<<< HEAD
-            mf = mflux.ConstMeanFlux(value = t0_training_value) #In 'ConstMeanFlux' case: multiply tau_0_i[z] by t0 = 0.95
-=======
             mf = mflux.ConstMeanFlux(value = 1)
         #As each redshift bin is independent, for redshift-dependent mean flux models
         #we just need to convert the input parameters to a list of mean flux scalings
@@ -92,9 +84,6 @@
             slopelow = np.min(mflux.mean_flux_slope_to_factor(np.linspace(2.2, max_z, 11),-0.25))
             dense_limits = np.array([np.array(t0_factor) * np.array([slopelow, slopehigh])])
             mf = mflux.MeanFluxFactor(dense_limits = dense_limits)
->>>>>>> fa154330
-        else:
-            mf = mflux.MeanFluxFactor() #In 'MeanFluxFactor' case: DON'T multiply tau_0_i[z] by t0 - because *emulate* t0[z]
         self.emulator = coarse_grid.KnotEmulator(basedir, kf=self.kf, mf=mf)
         self.emulator.load()
         self.param_limits = self.emulator.get_param_limits(include_dense=True)
